require 'optparse'
require 'net/smtp'
require 'smtp_tls' unless Net::SMTP.instance_methods.include?("enable_starttls_auto")

##
# Hack in RSET

module Net # :nodoc:
class SMTP # :nodoc:

  unless instance_methods.include? 'reset' then
    ##
    # Resets the SMTP connection.

    def reset
      getok 'RSET'
    end
  end

end
end

##
# ActionMailer::ARSendmail delivers email from the email table to the
# SMTP server configured in your application's config/environment.rb.
# ar_sendmail does not work with sendmail delivery.
#
# ar_mailer can deliver to SMTP with TLS using smtp_tls.rb borrowed from Kyle
# Maxwell's action_mailer_optional_tls plugin.  Simply set the :tls option in
# ActionMailer::Base's smtp_settings to true to enable TLS.
#
# See ar_sendmail -h for the full list of supported options.
#
# The interesting options are:
# * --daemon
# * --mailq

module ActionMailer; end

class ActionMailer::ARSendmail

  class RailsEnvironmentFailed < StandardError; end
  class MinimalEnvironmentFailed < StandardError; end

  ##
  # The version of ActionMailer::ARSendmail you are running.

<<<<<<< HEAD
  VERSION = '2.1.8'
=======
  VERSION = '2.1.7.999'
>>>>>>> 4b99db6d

  ##
  # Maximum number of times authentication will be consecutively retried

  MAX_AUTH_FAILURES = 2

  ##
  # Email delivery attempts per run

  attr_accessor :batch_size

  ##
  # Seconds to delay between runs

  attr_accessor :delay

  ##
  # Maximum age of emails in seconds before they are removed from the queue.

  attr_accessor :max_age

  ##
  # Be verbose

  attr_accessor :verbose


  ##
  # True if only one delivery attempt will be made per call to run

  attr_reader :once

  ##
  # Times authentication has failed

  attr_accessor :failed_auth_count

  @@pid_file = nil

  def self.remove_pid_file
    if @@pid_file
      require 'shell'
      sh = Shell.new
      sh.rm @@pid_file
    end
  end

  ##
  # Prints a list of unsent emails and the last delivery attempt, if any.
  #
  # If ActiveRecord::Timestamp is not being used the arrival time will not be
  # known.  See http://api.rubyonrails.org/classes/ActiveRecord/Timestamp.html
  # to learn how to enable ActiveRecord::Timestamp.

  def self.mailq
    emails = ActionMailer::Base.email_class.find :all

    if emails.empty? then
      puts "Mail queue is empty"
      return
    end

    total_size = 0

    puts "-Queue ID- --Size-- ----Arrival Time---- -Sender/Recipient-------"
    emails.each do |email|
      size = email.mail.length
      total_size += size

      create_timestamp = email.created_on rescue
                         email.created_at rescue
                         Time.at(email.created_date) rescue # for Robot Co-op
                         nil

      created = if create_timestamp.nil? then
                  '             Unknown'
                else
                  create_timestamp.strftime '%a %b %d %H:%M:%S'
                end

      puts "%10d %8d %s  %s" % [email.id, size, created, email.from]
      if email.last_send_attempt > 0 then
        puts "Last send attempt: #{Time.at email.last_send_attempt}"
      end
      puts "                                         #{email.to}"
      puts
    end

    puts "-- #{total_size/1024} Kbytes in #{emails.length} Requests."
  end

  ##
  # Processes command line options in +args+

  def self.process_args(args)
    name = File.basename $0

    options = {}
    options[:Chdir] = '.'
    options[:Daemon] = false
    options[:Delay] = 60
    options[:MaxAge] = 86400 * 7
    options[:Once] = false
    options[:RailsEnv] = ENV['RAILS_ENV']
    options[:Pidfile] = options[:Chdir] + '/log/ar_sendmail.pid'
    options[:Minimal] = false

    opts = OptionParser.new do |opts|
      opts.banner = "Usage: #{name} [options]"
      opts.separator ''

      opts.separator "#{name} scans the email table for new messages and sends them to the"
      opts.separator "website's configured SMTP host."
      opts.separator ''
      opts.separator "#{name} must be run from a Rails application's root."

      opts.separator ''
      opts.separator 'Sendmail options:'

      opts.on("-b", "--batch-size BATCH_SIZE",
              "Maximum number of emails to send per delay",
              "Default: Deliver all available emails", Integer) do |batch_size|
        options[:BatchSize] = batch_size
      end

      opts.on(      "--delay DELAY",
              "Delay between checks for new mail",
              "in the database",
              "Default: #{options[:Delay]}", Integer) do |delay|
        options[:Delay] = delay
      end

      opts.on(      "--max-age MAX_AGE",
              "Maxmimum age for an email. After this",
              "it will be removed from the queue.",
              "Set to 0 to disable queue cleanup.",
              "Default: #{options[:MaxAge]} seconds", Integer) do |max_age|
        options[:MaxAge] = max_age
      end

      opts.on("-o", "--once",
              "Only check for new mail and deliver once",
              "Default: #{options[:Once]}") do |once|
        options[:Once] = once
      end

      opts.on("-d", "--daemonize",
              "Run as a daemon process",
              "Default: #{options[:Daemon]}") do |daemon|
        options[:Daemon] = true
      end

      opts.on(      "--minimal",
              "Load a minimal environment with settings from config/email.yml",
              "Default: #{options[:Minimal]}") do |minimal|
        options[:Minimal] = true
      end

      opts.on("-p", "--pidfile PIDFILE",
              "Set the pidfile location",
              "Default: #{options[:Chdir]}#{options[:Pidfile]}", String) do |pidfile|
        options[:Pidfile] = pidfile
      end

      opts.on(      "--mailq",
              "Display a list of emails waiting to be sent") do |mailq|
        options[:MailQ] = true
      end

      opts.separator ''
      opts.separator 'Setup Options:'

      opts.separator ''
      opts.separator 'Generic Options:'

      opts.on("-c", "--chdir PATH",
              "Use PATH for the application path",
              "Default: #{options[:Chdir]}") do |path|
        usage opts, "#{path} is not a directory" unless File.directory? path
        usage opts, "#{path} is not readable" unless File.readable? path
        options[:Chdir] = path
      end

      opts.on("-e", "--environment RAILS_ENV",
              "Set the RAILS_ENV constant",
              "Default: #{options[:RailsEnv]}") do |env|
        options[:RailsEnv] = env
      end

      opts.on("-v", "--[no-]verbose",
              "Be verbose",
              "Default: #{options[:Verbose]}") do |verbose|
        options[:Verbose] = verbose
      end

      opts.on("-h", "--help",
              "You're looking at it") do
        usage opts
      end

      opts.on("--version", "Version of ARMailer") do
        usage "ar_mailer #{VERSION} (adzap fork)"
      end

      opts.separator ''
    end

    opts.parse! args

    ENV['RAILS_ENV'] = options[:RailsEnv]

    begin
      options[:Minimal] ? load_minimal_environment(options[:Chdir]) : load_rails_environment(options[:Chdir])
    rescue RailsEnvironmentFailed
      usage opts, <<-EOF
#{name} must be run from a Rails application's root to deliver email.
#{Dir.pwd} does not appear to be a Rails application root.
      EOF
    rescue MinimalEnvironmentFailed => e
      usage opts, "Minimal environment loading has failed with error '#{e.message}'. Check minimal environment instructions or use the normal Rails environment loading."
    end

    return options
  end

  # Load full Rails environment
  #
  def self.load_rails_environment(base_path)
    Dir.chdir(base_path) do
      require 'config/environment'
      require 'action_mailer/ar_mailer'
    end
  rescue LoadError
    raise RailsEnvironmentFailed
  end

  # Load a minimal environment to save memory by not loading the entire Rails app.
  # Requires a vendored Rails and mailer config at config/email.yml.
  #
  def self.load_minimal_environment(base_path)
    Dir.chdir(base_path) do
      Dir.glob('vendor/rails/*/lib').each { |dir| $:.unshift File.expand_path(dir) }
      require 'yaml'
      require 'erb'
      require 'active_record'
      require 'action_mailer'
      require 'action_mailer/ar_mailer'
      require 'app/models/email'

      env = ENV['RAILS_ENV']

      logger = ActiveSupport::BufferedLogger.new(File.join('log', "#{env}.log"))
      logger.level = ActiveSupport::BufferedLogger.const_get((env == 'production' ? 'info' : 'debug').upcase)
      ActiveRecord::Base.logger = ActionMailer::Base.logger = logger

      db_config = read_config('config/database.yml')
      ActiveRecord::Base.establish_connection db_config[env]

      mailer_config = read_config('config/email.yml')
      ActionMailer::Base.smtp_settings = mailer_config[env].symbolize_keys
    end
  rescue => e
    raise MinimalEnvironmentFailed, e.message
  end
      def default_log_path
        File.join(root_path, 'log', "#{environment}.log")
      end

      def default_log_level
        environment == 'production' ? :info : :debug
      end

  # Open yaml config file and parse with ERB
  #
  def self.read_config(file)
    YAML::load(ERB.new(IO.read(file)).result)
  end

  ##
  # Processes +args+ and runs as appropriate

  def self.run(args = ARGV)
    options = process_args args

    if options.include? :MailQ then
      mailq
      exit
    end

    if options[:Daemon] then
      require 'webrick/server'
      @@pid_file = File.expand_path(options[:Pidfile], options[:Chdir])
      if File.exists? @@pid_file
        # check to see if process is actually running
        pid = ''
        File.open(@@pid_file, 'r') {|f| pid = f.read.chomp }
        if system("ps -p #{pid} | grep #{pid}") # returns true if process is running, o.w. false
          $stderr.puts "Warning: The pid file #{@@pid_file} exists and ar_sendmail is running. Shutting down."
          exit -1
        else
          # not running, so remove existing pid file and continue
          self.remove_pid_file
          $stderr.puts "ar_sendmail is not running. Removing existing pid file and starting up..."
        end
      end
      WEBrick::Daemon.start
      File.open(@@pid_file, 'w') {|f| f.write("#{Process.pid}\n")}
    end

    new(options).run

  rescue SystemExit
    raise
  rescue SignalException
    exit
  rescue Exception => e
    $stderr.puts "Unhandled exception #{e.message}(#{e.class}):"
    $stderr.puts "\t#{e.backtrace.join "\n\t"}"
    exit -2
  end

  ##
  # Prints a usage message to $stderr using +opts+ and exits

  def self.usage(opts, message = nil)
    if message then
      $stderr.puts message
      $stderr.puts
    end

    $stderr.puts opts
    exit 1
  end

  ##
  # Creates a new ARSendmail.
  #
  # Valid options are:
  # <tt>:BatchSize</tt>:: Maximum number of emails to send per delay
  # <tt>:Delay</tt>:: Delay between deliver attempts
  # <tt>:Once</tt>:: Only attempt to deliver emails once when run is called
  # <tt>:Verbose</tt>:: Be verbose.

  def initialize(options = {})
    options[:Delay] ||= 60
    options[:MaxAge] ||= 86400 * 7

    @batch_size = options[:BatchSize]
    @delay = options[:Delay]
    @once = options[:Once]
    @verbose = options[:Verbose]
    @max_age = options[:MaxAge]

    @failed_auth_count = 0
  end

  ##
  # Removes emails that have lived in the queue for too long.  If max_age is
  # set to 0, no emails will be removed.

  def cleanup
    return if @max_age == 0
    timeout = Time.now - @max_age
    conditions = ['last_send_attempt > 0 and created_on < ?', timeout]
    mail = ActionMailer::Base.email_class.destroy_all conditions

    log "expired #{mail.length} emails from the queue"
  end

  ##
  # Delivers +emails+ to ActionMailer's SMTP server and destroys them.

  def deliver(emails)
    settings = [
      smtp_settings[:domain],
      (smtp_settings[:user] || smtp_settings[:user_name]),
      smtp_settings[:password],
      smtp_settings[:authentication]
    ]

    smtp = Net::SMTP.new(smtp_settings[:address], smtp_settings[:port])
    if smtp.respond_to?(:enable_starttls_auto)
      smtp.enable_starttls_auto unless smtp_settings[:tls] == false
    else
      settings << smtp_settings[:tls]
    end

    smtp.start(*settings) do |session|
      @failed_auth_count = 0
      until emails.empty? do
        email = emails.shift
        begin
          res = session.send_message email.mail, email.from, email.to
          email.destroy
          log "sent email %011d from %s to %s: %p" %
                [email.id, email.from, email.to, res]
        rescue Net::SMTPFatalError => e
          log "5xx error sending email %d, removing from queue: %p(%s):\n\t%s" %
                [email.id, e.message, e.class, e.backtrace.join("\n\t")]
          email.destroy
          session.reset
        rescue Net::SMTPServerBusy => e
          log "server too busy, stopping delivery cycle"
          return
        rescue Net::SMTPUnknownError, Net::SMTPSyntaxError, TimeoutError, Timeout::Error => e
          email.last_send_attempt = Time.now.to_i
          email.save rescue nil
          log "error sending email %d: %p(%s):\n\t%s" %
                [email.id, e.message, e.class, e.backtrace.join("\n\t")]
          session.reset
        end
      end
    end
  rescue Net::SMTPAuthenticationError => e
    @failed_auth_count += 1
    if @failed_auth_count >= MAX_AUTH_FAILURES then
      log "authentication error, giving up: #{e.message}"
      raise e
    else
      log "authentication error, retrying: #{e.message}"
    end
    sleep delay
  rescue Net::SMTPServerBusy, SystemCallError, OpenSSL::SSL::SSLError
    # ignore SMTPServerBusy/EPIPE/ECONNRESET from Net::SMTP.start's ensure
  end

  ##
  # Prepares ar_sendmail for exiting

  def do_exit
    log "caught signal, shutting down"
    self.class.remove_pid_file
    exit 130
  end

  ##
  # Returns emails in email_class that haven't had a delivery attempt in the
  # last 300 seconds.

  def find_emails
    options = { :conditions => ['last_send_attempt < ?', Time.now.to_i - 300] }
    options[:limit] = batch_size unless batch_size.nil?
    mail = ActionMailer::Base.email_class.find :all, options

    log "found #{mail.length} emails to send"
    mail
  end

  ##
  # Installs signal handlers to gracefully exit.

  def install_signal_handlers
    trap 'TERM' do do_exit end
    trap 'INT'  do do_exit end
  end

  ##
  # Logs +message+ if verbose

  def log(message)
    $stderr.puts message if @verbose
    ActionMailer::Base.logger.info "ar_sendmail: #{message}"
  end

  ##
  # Scans for emails and delivers them every delay seconds.  Only returns if
  # once is true.

  def run
    install_signal_handlers

    loop do
      begin
        cleanup
        emails = find_emails
        deliver(emails) unless emails.empty?
      rescue ActiveRecord::Transactions::TransactionError
      end
      break if @once
      sleep @delay
    end
  end

  ##
  # Proxy to ActionMailer::Base::smtp_settings.  See
  # http://api.rubyonrails.org/classes/ActionMailer/Base.html
  # for instructions on how to configure ActionMailer's SMTP server.
  #
  # Falls back to ::server_settings if ::smtp_settings doesn't exist for
  # backwards compatibility.

  def smtp_settings
    ActionMailer::Base.smtp_settings rescue ActionMailer::Base.server_settings
  end

end<|MERGE_RESOLUTION|>--- conflicted
+++ resolved
@@ -45,11 +45,7 @@
   ##
   # The version of ActionMailer::ARSendmail you are running.
 
-<<<<<<< HEAD
-  VERSION = '2.1.8'
-=======
-  VERSION = '2.1.7.999'
->>>>>>> 4b99db6d
+  VERSION = '2.1.9'
 
   ##
   # Maximum number of times authentication will be consecutively retried
@@ -287,7 +283,7 @@
   end
 
   # Load a minimal environment to save memory by not loading the entire Rails app.
-  # Requires a vendored Rails and mailer config at config/email.yml.
+  # Requires a vendored Rails or bundler, and a mailer config at config/email.yml.
   #
   def self.load_minimal_environment(base_path)
     Dir.chdir(base_path) do
